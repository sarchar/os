--- conflicted
+++ resolved
@@ -20,12 +20,8 @@
 file(GLOB_RECURSE uthash_impl_files "${CMAKE_CURRENT_SOURCE_DIR}/../uthash_impl/*.c")
 
 # define the target build
-<<<<<<< HEAD
-ADD_EXECUTABLE(os.bin ${uthash_impl_files} acpi.c ap_boot.asm apic.c boot.asm bootmem.c buffer.c efifb.c gdt.c hpet.c idt.c interrupts.c interrupts.asm kalloc.c kernel.c multiboot2.c paging.c palloc.c pci.c serial.c smp.c syscall.c terminal.c task.asm task.c userland.c vmem.c font.o)
-=======
-ADD_EXECUTABLE(os.bin ${uthash_impl_files} acpi.c ap_boot.asm apic.c boot.asm bootmem.c cmos.c efifb.c gdt.c hpet.c idt.c interrupts.c interrupts.asm kalloc.c kernel.c multiboot2.c 
+ADD_EXECUTABLE(os.bin ${uthash_impl_files} acpi.c ap_boot.asm apic.c boot.asm bootmem.c buffer.c cmos.c efifb.c gdt.c hpet.c idt.c interrupts.c interrupts.asm kalloc.c kernel.c multiboot2.c 
                                            paging.c palloc.c pci.c serial.c smp.c syscall.c terminal.c task.asm task.c userland.c vmem.c font.o)
->>>>>>> ab444b96
 
 # includes
 TARGET_INCLUDE_DIRECTORIES(os.bin SYSTEM PRIVATE "${CMAKE_SOURCE_DIR}/src" "${CMAKE_SOURCE_DIR}/src/uthash_impl")
